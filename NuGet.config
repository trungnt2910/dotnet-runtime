--- conflicted
+++ resolved
@@ -9,13 +9,10 @@
     <clear />
     <!--Begin: Package sources managed by Dependency Flow automation. Do not edit the sources below.-->
     <!--  Begin: Package sources from dotnet-emsdk -->
-<<<<<<< HEAD
     <add key="darc-pub-dotnet-emsdk-dc8e347" value="https://pkgs.dev.azure.com/dnceng/public/_packaging/darc-pub-dotnet-emsdk-dc8e3478/nuget/v3/index.json" />
-=======
     <add key="darc-pub-dotnet-emsdk-0bcc3e6" value="https://pkgs.dev.azure.com/dnceng/public/_packaging/darc-pub-dotnet-emsdk-0bcc3e67/nuget/v3/index.json" />
     <add key="darc-pub-dotnet-emsdk-0bcc3e6-2" value="https://pkgs.dev.azure.com/dnceng/public/_packaging/darc-pub-dotnet-emsdk-0bcc3e67-2/nuget/v3/index.json" />
     <add key="darc-pub-dotnet-emsdk-0bcc3e6-1" value="https://pkgs.dev.azure.com/dnceng/public/_packaging/darc-pub-dotnet-emsdk-0bcc3e67-1/nuget/v3/index.json" />
->>>>>>> 4780d312
     <!--  End: Package sources from dotnet-emsdk -->
     <!--  Begin: Package sources from dotnet-sdk -->
     <!--  End: Package sources from dotnet-sdk -->
