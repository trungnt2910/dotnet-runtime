--- conflicted
+++ resolved
@@ -58,25 +58,24 @@
   # run arm64 interpreter jobs for mono
   - template: /eng/pipelines/common/platform-matrix.yml
     parameters:
-      jobtemplate: /eng/pipelines/coreclr/templates/perf-job.yml
-      buildconfig: release
-      runtimeflavor: mono
-      platforms:
-      - linux_arm64
-      jobparameters:
-        testgroup: perf
-        livelibrariesbuildconfig: release
-        runtimetype: mono
-        codegentype: 'interpreter'
-        projectfile: microbenchmarks.proj
-        runkind: micro_mono
-        runjobtemplate: /eng/pipelines/coreclr/templates/run-performance-job.yml
+      jobTemplate: /eng/pipelines/coreclr/templates/perf-job.yml
+      buildConfig: release
+      runtimeFlavor: mono
+      platforms:
+      - Linux_arm64
+      jobParameters:
+        testGroup: perf
+        liveLibrariesBuildConfig: Release
+        runtimeType: mono
+        codeGenType: 'Interpreter'
+        projectFile: microbenchmarks.proj
+        runKind: micro_mono
+        runJobTemplate: /eng/pipelines/coreclr/templates/run-performance-job.yml
         logicalmachine: 'perfa64'
 
   # build mono on wasm
   - template: /eng/pipelines/common/platform-matrix.yml
     parameters:
-<<<<<<< HEAD
       jobTemplate: /eng/pipelines/common/global-build-job.yml
       buildConfig: release
       runtimeFlavor: mono
@@ -94,30 +93,10 @@
           artifactName: BrowserWasm
           archiveType: zip
           archiveExtension: .zip
-=======
-      jobtemplate: /eng/pipelines/common/global-build-job.yml
-      buildconfig: release
-      runtimeflavor: mono
-      platforms:
-      - browser_wasm
-      jobparameters:
-        buildargs: -s mono+libs+host+packs -c $(_buildconfig)
-        namesuffix: wasm
-        isofficialbuild: false
-        extrastepstemplate: /eng/pipelines/common/upload-artifact-step.yml
-        extrastepsparameters:
-          rootfolder: '$(build.sourcesdirectory)/artifacts/'
-          includerootfolder: true
-          displayname: browser wasm artifacts
-          artifactname: browserwasm
-          archivetype: zip
-          archiveextension: .zip
->>>>>>> eba0b6e2
 
   #run mono wasm (default) microbenchmarks perf job
   - template: /eng/pipelines/common/platform-matrix.yml
     parameters:
-<<<<<<< HEAD
       jobTemplate: /eng/pipelines/coreclr/templates/perf-job.yml # NOTE: should we move this file out of coreclr tempelates because it contains mono jobs?
       buildConfig: release
       runtimeFlavor: wasm
@@ -133,23 +112,6 @@
         runJobTemplate: /eng/pipelines/coreclr/templates/run-performance-job.yml
         logicalmachine: 'perftiger'
         javascriptEngine: 'javascriptcore'
-=======
-      jobtemplate: /eng/pipelines/coreclr/templates/perf-job.yml # note: should we move this file out of coreclr tempelates because it contains mono jobs?
-      buildconfig: release
-      runtimeflavor: wasm
-      platforms:
-      - linux_x64
-      jobparameters:
-        testgroup: perf
-        livelibrariesbuildconfig: release
-        runtimetype: wasm
-        codegentype: 'wasm'
-        projectfile: microbenchmarks.proj
-        runkind: micro
-        runjobtemplate: /eng/pipelines/coreclr/templates/run-performance-job.yml
-        logicalmachine: 'perftiger'
-        javascriptengine: 'javascriptcore'
->>>>>>> eba0b6e2
 
   #run mono wasm aot microbenchmarks perf job
   - template: /eng/pipelines/common/platform-matrix.yml
