﻿// Licensed to the .NET Foundation under one or more agreements.
// The .NET Foundation licenses this file to you under the MIT license.
// See the LICENSE file in the project root for more information.

using System.Dynamic;
using System.Reflection;
using System.Runtime.CompilerServices;

namespace System.Linq.Expressions
{
    internal static partial class CachedReflectionInfo
    {
        private static MethodInfo s_String_Format_String_ObjectArray;
        public  static MethodInfo   String_Format_String_ObjectArray =>
                                  s_String_Format_String_ObjectArray ??
                                 (s_String_Format_String_ObjectArray = typeof(string).GetMethod(nameof(string.Format), new Type[] { typeof(string), typeof(object[]) }));

        private static ConstructorInfo s_InvalidCastException_Ctor_String;
        public  static ConstructorInfo   InvalidCastException_Ctor_String =>
                                       s_InvalidCastException_Ctor_String ??
                                      (s_InvalidCastException_Ctor_String = typeof(InvalidCastException).GetConstructor(new Type[] { typeof(string) }));

        private static MethodInfo s_CallSiteOps_SetNotMatched;
        public  static MethodInfo   CallSiteOps_SetNotMatched =>
                                  s_CallSiteOps_SetNotMatched ??
                                 (s_CallSiteOps_SetNotMatched = typeof(CallSiteOps).GetMethod(nameof(CallSiteOps.SetNotMatched)));

<<<<<<< HEAD
        private static MethodInfo s_DynamicObject_TryGetMember;
        public  static MethodInfo   DynamicObject_TryGetMember =>
                                  s_DynamicObject_TryGetMember ??
                                 (s_DynamicObject_TryGetMember = typeof(DynamicObject).GetMethod(nameof(DynamicObject.TryGetMember)));

        private static MethodInfo s_DynamicObject_TrySetMember;
        public  static MethodInfo   DynamicObject_TrySetMember =>
                                  s_DynamicObject_TrySetMember ??
                                 (s_DynamicObject_TrySetMember = typeof(DynamicObject).GetMethod(nameof(DynamicObject.TrySetMember)));

        private static MethodInfo s_DynamicObject_TryDeleteMember;
        public  static MethodInfo   DynamicObject_TryDeleteMember =>
                                  s_DynamicObject_TryDeleteMember ??
                                 (s_DynamicObject_TryDeleteMember = typeof(DynamicObject).GetMethod(nameof(DynamicObject.TryDeleteMember)));

        private static MethodInfo s_DynamicObject_TryGetIndex;
        public  static MethodInfo   DynamicObject_TryGetIndex =>
                                  s_DynamicObject_TryGetIndex ??
                                 (s_DynamicObject_TryGetIndex = typeof(DynamicObject).GetMethod(nameof(DynamicObject.TryGetIndex)));

        private static MethodInfo s_DynamicObject_TrySetIndex;
        public  static MethodInfo   DynamicObject_TrySetIndex =>
                                  s_DynamicObject_TrySetIndex ??
                                 (s_DynamicObject_TrySetIndex = typeof(DynamicObject).GetMethod(nameof(DynamicObject.TrySetIndex)));

        private static MethodInfo s_DynamicObject_TryDeleteIndex;
        public  static MethodInfo   DynamicObject_TryDeleteIndex =>
                                  s_DynamicObject_TryDeleteIndex ??
                                 (s_DynamicObject_TryDeleteIndex = typeof(DynamicObject).GetMethod(nameof(DynamicObject.TryDeleteIndex)));

        private static MethodInfo s_DynamicObject_TryConvert;
        public  static MethodInfo   DynamicObject_TryConvert =>
                                  s_DynamicObject_TryConvert ??
                                 (s_DynamicObject_TryConvert = typeof(DynamicObject).GetMethod(nameof(DynamicObject.TryConvert)));

        private static MethodInfo s_DynamicObject_TryInvoke;
        public  static MethodInfo   DynamicObject_TryInvoke =>
                                  s_DynamicObject_TryInvoke ??
                                 (s_DynamicObject_TryInvoke = typeof(DynamicObject).GetMethod(nameof(DynamicObject.TryInvoke)));

        private static MethodInfo s_DynamicObject_TryInvokeMember;
        public  static MethodInfo   DynamicObject_TryInvokeMember =>
                                  s_DynamicObject_TryInvokeMember ??
                                 (s_DynamicObject_TryInvokeMember = typeof(DynamicObject).GetMethod(nameof(DynamicObject.TryInvokeMember)));

        private static MethodInfo s_DynamicObject_TryBinaryOperation;
        public  static MethodInfo   DynamicObject_TryBinaryOperation =>
                                  s_DynamicObject_TryBinaryOperation ??
                                 (s_DynamicObject_TryBinaryOperation = typeof(DynamicObject).GetMethod(nameof(DynamicObject.TryBinaryOperation)));

        private static MethodInfo s_DynamicObject_TryUnaryOperation;
        public  static MethodInfo   DynamicObject_TryUnaryOperation =>
                                  s_DynamicObject_TryUnaryOperation ??
                                 (s_DynamicObject_TryUnaryOperation = typeof(DynamicObject).GetMethod(nameof(DynamicObject.TryUnaryOperation)));

        private static MethodInfo s_DynamicObject_TryCreateInstance;
        public  static MethodInfo   DynamicObject_TryCreateInstance =>
                                  s_DynamicObject_TryCreateInstance ??
                                 (s_DynamicObject_TryCreateInstance = typeof(DynamicObject).GetMethod(nameof(DynamicObject.TryCreateInstance)));
=======
        private static MethodInfo s_CallSiteOps_CreateMatchmaker;
        public  static MethodInfo   CallSiteOps_CreateMatchmaker =>
                                  s_CallSiteOps_CreateMatchmaker ??
                                 (s_CallSiteOps_CreateMatchmaker = typeof(CallSiteOps).GetMethod(nameof(CallSiteOps.CreateMatchmaker)));

        private static MethodInfo s_CallSiteOps_GetMatch;
        public  static MethodInfo   CallSiteOps_GetMatch =>
                                  s_CallSiteOps_GetMatch ??
                                 (s_CallSiteOps_GetMatch = typeof(CallSiteOps).GetMethod(nameof(CallSiteOps.GetMatch)));

        private static MethodInfo s_CallSiteOps_ClearMatch;
        public  static MethodInfo   CallSiteOps_ClearMatch =>
                                  s_CallSiteOps_ClearMatch ??
                                 (s_CallSiteOps_ClearMatch = typeof(CallSiteOps).GetMethod(nameof(CallSiteOps.ClearMatch)));

        private static MethodInfo s_CallSiteOps_UpdateRules;
        public  static MethodInfo   CallSiteOps_UpdateRules =>
                                  s_CallSiteOps_UpdateRules ??
                                 (s_CallSiteOps_UpdateRules = typeof(CallSiteOps).GetMethod(nameof(CallSiteOps.UpdateRules)));

        private static MethodInfo s_CallSiteOps_GetRules;
        public  static MethodInfo   CallSiteOps_GetRules =>
                                  s_CallSiteOps_GetRules ??
                                 (s_CallSiteOps_GetRules = typeof(CallSiteOps).GetMethod(nameof(CallSiteOps.GetRules)));

        private static MethodInfo s_CallSiteOps_GetRuleCache;
        public  static MethodInfo   CallSiteOps_GetRuleCache =>
                                  s_CallSiteOps_GetRuleCache ??
                                 (s_CallSiteOps_GetRuleCache = typeof(CallSiteOps).GetMethod(nameof(CallSiteOps.GetRuleCache)));

        private static MethodInfo s_CallSiteOps_GetCachedRules;
        public  static MethodInfo   CallSiteOps_GetCachedRules =>
                                  s_CallSiteOps_GetCachedRules ??
                                 (s_CallSiteOps_GetCachedRules = typeof(CallSiteOps).GetMethod(nameof(CallSiteOps.GetCachedRules)));

        private static MethodInfo s_CallSiteOps_AddRule;
        public  static MethodInfo   CallSiteOps_AddRule =>
                                  s_CallSiteOps_AddRule ??
                                 (s_CallSiteOps_AddRule = typeof(CallSiteOps).GetMethod(nameof(CallSiteOps.AddRule)));

        private static MethodInfo s_CallSiteOps_MoveRule;
        public  static MethodInfo   CallSiteOps_MoveRule =>
                                  s_CallSiteOps_MoveRule ??
                                 (s_CallSiteOps_MoveRule = typeof(CallSiteOps).GetMethod(nameof(CallSiteOps.MoveRule)));

        private static MethodInfo s_CallSiteOps_Bind;
        public  static MethodInfo   CallSiteOps_Bind =>
                                  s_CallSiteOps_Bind ??
                                 (s_CallSiteOps_Bind = typeof(CallSiteOps).GetMethod(nameof(CallSiteOps.Bind)));
>>>>>>> 7e66da93
    }
}<|MERGE_RESOLUTION|>--- conflicted
+++ resolved
@@ -25,7 +25,56 @@
                                   s_CallSiteOps_SetNotMatched ??
                                  (s_CallSiteOps_SetNotMatched = typeof(CallSiteOps).GetMethod(nameof(CallSiteOps.SetNotMatched)));
 
-<<<<<<< HEAD
+        private static MethodInfo s_CallSiteOps_CreateMatchmaker;
+        public  static MethodInfo   CallSiteOps_CreateMatchmaker =>
+                                  s_CallSiteOps_CreateMatchmaker ??
+                                 (s_CallSiteOps_CreateMatchmaker = typeof(CallSiteOps).GetMethod(nameof(CallSiteOps.CreateMatchmaker)));
+
+        private static MethodInfo s_CallSiteOps_GetMatch;
+        public  static MethodInfo   CallSiteOps_GetMatch =>
+                                  s_CallSiteOps_GetMatch ??
+                                 (s_CallSiteOps_GetMatch = typeof(CallSiteOps).GetMethod(nameof(CallSiteOps.GetMatch)));
+
+        private static MethodInfo s_CallSiteOps_ClearMatch;
+        public  static MethodInfo   CallSiteOps_ClearMatch =>
+                                  s_CallSiteOps_ClearMatch ??
+                                 (s_CallSiteOps_ClearMatch = typeof(CallSiteOps).GetMethod(nameof(CallSiteOps.ClearMatch)));
+
+        private static MethodInfo s_CallSiteOps_UpdateRules;
+        public  static MethodInfo   CallSiteOps_UpdateRules =>
+                                  s_CallSiteOps_UpdateRules ??
+                                 (s_CallSiteOps_UpdateRules = typeof(CallSiteOps).GetMethod(nameof(CallSiteOps.UpdateRules)));
+
+        private static MethodInfo s_CallSiteOps_GetRules;
+        public  static MethodInfo   CallSiteOps_GetRules =>
+                                  s_CallSiteOps_GetRules ??
+                                 (s_CallSiteOps_GetRules = typeof(CallSiteOps).GetMethod(nameof(CallSiteOps.GetRules)));
+
+        private static MethodInfo s_CallSiteOps_GetRuleCache;
+        public  static MethodInfo   CallSiteOps_GetRuleCache =>
+                                  s_CallSiteOps_GetRuleCache ??
+                                 (s_CallSiteOps_GetRuleCache = typeof(CallSiteOps).GetMethod(nameof(CallSiteOps.GetRuleCache)));
+
+        private static MethodInfo s_CallSiteOps_GetCachedRules;
+        public  static MethodInfo   CallSiteOps_GetCachedRules =>
+                                  s_CallSiteOps_GetCachedRules ??
+                                 (s_CallSiteOps_GetCachedRules = typeof(CallSiteOps).GetMethod(nameof(CallSiteOps.GetCachedRules)));
+
+        private static MethodInfo s_CallSiteOps_AddRule;
+        public  static MethodInfo   CallSiteOps_AddRule =>
+                                  s_CallSiteOps_AddRule ??
+                                 (s_CallSiteOps_AddRule = typeof(CallSiteOps).GetMethod(nameof(CallSiteOps.AddRule)));
+
+        private static MethodInfo s_CallSiteOps_MoveRule;
+        public  static MethodInfo   CallSiteOps_MoveRule =>
+                                  s_CallSiteOps_MoveRule ??
+                                 (s_CallSiteOps_MoveRule = typeof(CallSiteOps).GetMethod(nameof(CallSiteOps.MoveRule)));
+
+        private static MethodInfo s_CallSiteOps_Bind;
+        public  static MethodInfo   CallSiteOps_Bind =>
+                                  s_CallSiteOps_Bind ??
+                                 (s_CallSiteOps_Bind = typeof(CallSiteOps).GetMethod(nameof(CallSiteOps.Bind)));
+
         private static MethodInfo s_DynamicObject_TryGetMember;
         public  static MethodInfo   DynamicObject_TryGetMember =>
                                   s_DynamicObject_TryGetMember ??
@@ -85,56 +134,5 @@
         public  static MethodInfo   DynamicObject_TryCreateInstance =>
                                   s_DynamicObject_TryCreateInstance ??
                                  (s_DynamicObject_TryCreateInstance = typeof(DynamicObject).GetMethod(nameof(DynamicObject.TryCreateInstance)));
-=======
-        private static MethodInfo s_CallSiteOps_CreateMatchmaker;
-        public  static MethodInfo   CallSiteOps_CreateMatchmaker =>
-                                  s_CallSiteOps_CreateMatchmaker ??
-                                 (s_CallSiteOps_CreateMatchmaker = typeof(CallSiteOps).GetMethod(nameof(CallSiteOps.CreateMatchmaker)));
-
-        private static MethodInfo s_CallSiteOps_GetMatch;
-        public  static MethodInfo   CallSiteOps_GetMatch =>
-                                  s_CallSiteOps_GetMatch ??
-                                 (s_CallSiteOps_GetMatch = typeof(CallSiteOps).GetMethod(nameof(CallSiteOps.GetMatch)));
-
-        private static MethodInfo s_CallSiteOps_ClearMatch;
-        public  static MethodInfo   CallSiteOps_ClearMatch =>
-                                  s_CallSiteOps_ClearMatch ??
-                                 (s_CallSiteOps_ClearMatch = typeof(CallSiteOps).GetMethod(nameof(CallSiteOps.ClearMatch)));
-
-        private static MethodInfo s_CallSiteOps_UpdateRules;
-        public  static MethodInfo   CallSiteOps_UpdateRules =>
-                                  s_CallSiteOps_UpdateRules ??
-                                 (s_CallSiteOps_UpdateRules = typeof(CallSiteOps).GetMethod(nameof(CallSiteOps.UpdateRules)));
-
-        private static MethodInfo s_CallSiteOps_GetRules;
-        public  static MethodInfo   CallSiteOps_GetRules =>
-                                  s_CallSiteOps_GetRules ??
-                                 (s_CallSiteOps_GetRules = typeof(CallSiteOps).GetMethod(nameof(CallSiteOps.GetRules)));
-
-        private static MethodInfo s_CallSiteOps_GetRuleCache;
-        public  static MethodInfo   CallSiteOps_GetRuleCache =>
-                                  s_CallSiteOps_GetRuleCache ??
-                                 (s_CallSiteOps_GetRuleCache = typeof(CallSiteOps).GetMethod(nameof(CallSiteOps.GetRuleCache)));
-
-        private static MethodInfo s_CallSiteOps_GetCachedRules;
-        public  static MethodInfo   CallSiteOps_GetCachedRules =>
-                                  s_CallSiteOps_GetCachedRules ??
-                                 (s_CallSiteOps_GetCachedRules = typeof(CallSiteOps).GetMethod(nameof(CallSiteOps.GetCachedRules)));
-
-        private static MethodInfo s_CallSiteOps_AddRule;
-        public  static MethodInfo   CallSiteOps_AddRule =>
-                                  s_CallSiteOps_AddRule ??
-                                 (s_CallSiteOps_AddRule = typeof(CallSiteOps).GetMethod(nameof(CallSiteOps.AddRule)));
-
-        private static MethodInfo s_CallSiteOps_MoveRule;
-        public  static MethodInfo   CallSiteOps_MoveRule =>
-                                  s_CallSiteOps_MoveRule ??
-                                 (s_CallSiteOps_MoveRule = typeof(CallSiteOps).GetMethod(nameof(CallSiteOps.MoveRule)));
-
-        private static MethodInfo s_CallSiteOps_Bind;
-        public  static MethodInfo   CallSiteOps_Bind =>
-                                  s_CallSiteOps_Bind ??
-                                 (s_CallSiteOps_Bind = typeof(CallSiteOps).GetMethod(nameof(CallSiteOps.Bind)));
->>>>>>> 7e66da93
     }
 }