--- conflicted
+++ resolved
@@ -46,7 +46,7 @@
 
         private event Action<AssemblyLoadContext> _unloading;
 
-        private readonly string _name;
+        private readonly string? _name;
 
         // Contains the reference to VM's representation of the AssemblyLoadContext
         private readonly IntPtr _nativeAssemblyLoadContext;
@@ -120,11 +120,7 @@
         private void RaiseUnloadEvent()
         {
             // Ensure that we raise the Unload event only once
-<<<<<<< HEAD
-            Interlocked.Exchange(ref Unloading, null!)?.Invoke(this); // TODO-NULLABLE: https://github.com/dotnet/roslyn/issues/26761
-=======
-            Interlocked.Exchange(ref _unloading, null)?.Invoke(this);
->>>>>>> 41bbac18
+            Interlocked.Exchange(ref _unloading, null!)?.Invoke(this); // TODO-NULLABLE: https://github.com/dotnet/roslyn/issues/26761
         }
 
         private void InitiateUnload()
@@ -233,11 +229,7 @@
 
         public bool IsCollectible { get { return _isCollectible;} }
 
-<<<<<<< HEAD
-        public string? Name { get; }
-=======
-        public string Name { get { return _name;} }
->>>>>>> 41bbac18
+        public string? Name { get { return _name;} }
 
         public override string ToString() => "\"" + Name + "\" " + GetType().ToString() + " #" + _id;
 
