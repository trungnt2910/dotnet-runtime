--- conflicted
+++ resolved
@@ -1,18 +1,10 @@
 {
   "dependencies": {
-<<<<<<< HEAD
     "Microsoft.Net.Native.Compiler": "1.6.1",
-    "Microsoft.Private.CoreFx.UAP": "4.4.0-preview1-25210-01",
-    "transport.Microsoft.NETCore.Runtime.CoreCLR": "2.0.0-preview1-25212-04",
-    "Microsoft.NETCore.Platforms": "2.0.0-preview1-25210-01",
-    "NETStandard.Library": "2.0.0-preview1-25212-01",
-=======
-    "Microsoft.Net.Native.Compiler": "1.6.0",
     "Microsoft.Private.CoreFx.UAP": "4.4.0-preview1-25214-03",
     "transport.Microsoft.NETCore.Runtime.CoreCLR": "2.0.0-preview1-25214-03",
     "Microsoft.NETCore.Platforms": "2.0.0-preview1-25214-03",
     "NETStandard.Library": "2.0.0-preview1-25214-01",
->>>>>>> 583d0756
     "System.ServiceModel.Duplex": "4.4.0-beta-25205-01",
     "System.ServiceModel.Http": "4.4.0-beta-25205-01",
     "System.ServiceModel.NetTcp": "4.4.0-beta-25205-01",
